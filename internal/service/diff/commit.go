package diff

import (
	"fmt"
	"log"

	pb "gitlab.com/gitlab-org/gitaly-proto/go"
	"gitlab.com/gitlab-org/gitaly/internal/diff"
	"gitlab.com/gitlab-org/gitaly/internal/helper"

	"google.golang.org/grpc"
	"google.golang.org/grpc/codes"
)

type requestWithLeftRightCommitIds interface {
	GetLeftCommitId() string
	GetRightCommitId() string
}

func (s *server) CommitDiff(in *pb.CommitDiffRequest, stream pb.Diff_CommitDiffServer) error {
	if err := validateRequest(in); err != nil {
		return grpc.Errorf(codes.InvalidArgument, "CommitDiff: %v", err)
	}

	repoPath, err := helper.GetRepoPath(in.Repository)
	if err != nil {
		return err
	}
	leftSha := in.LeftCommitId
	rightSha := in.RightCommitId
	ignoreWhitespaceChange := in.GetIgnoreWhitespaceChange()
	paths := in.GetPaths()

	log.Printf(
		"CommitDiff: RepoPath=%q LeftCommitId=%q RightCommitId=%q IgnoreWhitespaceChange=%t Paths=%s",
		repoPath,
		leftSha,
		rightSha,
		ignoreWhitespaceChange,
		paths,
	)

<<<<<<< HEAD
	cmd, err := helper.GitCommandReader(stream.Context(), "--git-dir", repoPath, "diff", "--full-index", "--find-renames", leftSha, rightSha)
	if err != nil {
		return grpc.Errorf(codes.Internal, "CommitDiff: cmd: %v", err)
=======
	cmdArgs := []string{
		"--git-dir", repoPath,
		"diff",
		"--patch",
		"--raw",
		"--abbrev=40",
		"--full-index",
		"--find-renames",
	}
	if ignoreWhitespaceChange {
		cmdArgs = append(cmdArgs, "--ignore-space-change")
	}
	cmdArgs = append(cmdArgs, leftSha, rightSha)
	if len(paths) > 0 {
		cmdArgs = append(cmdArgs, "--")
		for _, path := range paths {
			cmdArgs = append(cmdArgs, string(path))
		}
>>>>>>> 0297dcf1
	}

	err = eachDiff("CommitDiff", cmdArgs, func(diff *diff.Diff) error {
		err := stream.Send(&pb.CommitDiffResponse{
			FromPath:  diff.FromPath,
			ToPath:    diff.ToPath,
			FromId:    diff.FromID,
			ToId:      diff.ToID,
			OldMode:   diff.OldMode,
			NewMode:   diff.NewMode,
			Binary:    diff.Binary,
			RawChunks: diff.RawChunks,
		})

		if err != nil {
			return grpc.Errorf(codes.Unavailable, "CommitDiff: send: %v", err)
		}

		return nil
	})

	return err
}

func (s *server) CommitDelta(in *pb.CommitDeltaRequest, stream pb.Diff_CommitDeltaServer) error {
	if err := validateRequest(in); err != nil {
		return grpc.Errorf(codes.InvalidArgument, "CommitDelta: %v", err)
	}

	repoPath, err := helper.GetRepoPath(in.Repository)
	if err != nil {
		return err
	}
	leftSha := in.LeftCommitId
	rightSha := in.RightCommitId
	paths := in.GetPaths()

	log.Printf(
		"CommitDelta: RepoPath=%q LeftCommitId=%q RightCommitId=%q Paths=%s",
		repoPath,
		leftSha,
		rightSha,
		paths,
	)

	cmdArgs := []string{
		"--git-dir", repoPath,
		"diff",
		"--raw",
		"--abbrev=40",
		"--full-index",
		"--find-renames",
		leftSha,
		rightSha,
	}
	if len(paths) > 0 {
		cmdArgs = append(cmdArgs, "--")
		for _, path := range paths {
			cmdArgs = append(cmdArgs, string(path))
		}
	}

	var batch []*pb.CommitDelta
	var batchSize int

	flushFunc := func() error {
		if len(batch) == 0 {
			return nil
		}

		if err := stream.Send(&pb.CommitDeltaResponse{Deltas: batch}); err != nil {
			return grpc.Errorf(codes.Unavailable, "CommitDelta: send: %v", err)
		}

		return nil
	}

	err = eachDiff("CommitDelta", cmdArgs, func(diff *diff.Diff) error {
		delta := &pb.CommitDelta{
			FromPath: diff.FromPath,
			ToPath:   diff.ToPath,
			FromId:   diff.FromID,
			ToId:     diff.ToID,
			OldMode:  diff.OldMode,
			NewMode:  diff.NewMode,
		}

		batch = append(batch, delta)
		batchSize += deltaSize(diff)

		if batchSize > s.MsgSizeThreshold {
			if err := flushFunc(); err != nil {
				return err
			}

			batch = nil
			batchSize = 0
		}

		return nil
	})

	if err != nil {
		return err
	}

	return flushFunc()
}

func validateRequest(in requestWithLeftRightCommitIds) error {
	if in.GetLeftCommitId() == "" {
		return fmt.Errorf("empty LeftCommitId")
	}
	if in.GetRightCommitId() == "" {
		return fmt.Errorf("empty RightCommitId")
	}

	return nil
}

func eachDiff(rpc string, cmdArgs []string, callback func(*diff.Diff) error) error {
	cmd, err := helper.GitCommandReader(cmdArgs...)
	if err != nil {
		return grpc.Errorf(codes.Internal, "%s: cmd: %v", rpc, err)
	}
	defer cmd.Kill()

	diffParser := diff.NewDiffParser(cmd)

	for diffParser.Parse() {
		if err := callback(diffParser.Diff()); err != nil {
			return err
		}
	}

	if err := diffParser.Err(); err != nil {
		log.Printf("%s: Failed parsing diff for args %s: %v", rpc, cmd.Args)
		return grpc.Errorf(codes.Internal, "%s: parse failure: %v", rpc, err)
	}

	if err := cmd.Wait(); err != nil {
		return grpc.Errorf(codes.Unavailable, "%s: cmd wait for %v: %v", rpc, cmd.Args, err)
	}

	return nil
}

func deltaSize(diff *diff.Diff) int {
	size := len(diff.FromID) + len(diff.ToID) +
		4 + 4 + // OldMode and NewMode are int32 = 32/8 = 4 bytes
		len(diff.FromPath) + len(diff.ToPath)

	return size
}<|MERGE_RESOLUTION|>--- conflicted
+++ resolved
@@ -10,6 +10,8 @@
 
 	"google.golang.org/grpc"
 	"google.golang.org/grpc/codes"
+
+	"golang.org/x/net/context"
 )
 
 type requestWithLeftRightCommitIds interface {
@@ -40,11 +42,6 @@
 		paths,
 	)
 
-<<<<<<< HEAD
-	cmd, err := helper.GitCommandReader(stream.Context(), "--git-dir", repoPath, "diff", "--full-index", "--find-renames", leftSha, rightSha)
-	if err != nil {
-		return grpc.Errorf(codes.Internal, "CommitDiff: cmd: %v", err)
-=======
 	cmdArgs := []string{
 		"--git-dir", repoPath,
 		"diff",
@@ -63,10 +60,9 @@
 		for _, path := range paths {
 			cmdArgs = append(cmdArgs, string(path))
 		}
->>>>>>> 0297dcf1
-	}
-
-	err = eachDiff("CommitDiff", cmdArgs, func(diff *diff.Diff) error {
+	}
+
+	err = eachDiff(stream.Context(), "CommitDiff", cmdArgs, func(diff *diff.Diff) error {
 		err := stream.Send(&pb.CommitDiffResponse{
 			FromPath:  diff.FromPath,
 			ToPath:    diff.ToPath,
@@ -141,7 +137,7 @@
 		return nil
 	}
 
-	err = eachDiff("CommitDelta", cmdArgs, func(diff *diff.Diff) error {
+	err = eachDiff(stream.Context(), "CommitDelta", cmdArgs, func(diff *diff.Diff) error {
 		delta := &pb.CommitDelta{
 			FromPath: diff.FromPath,
 			ToPath:   diff.ToPath,
@@ -184,8 +180,8 @@
 	return nil
 }
 
-func eachDiff(rpc string, cmdArgs []string, callback func(*diff.Diff) error) error {
-	cmd, err := helper.GitCommandReader(cmdArgs...)
+func eachDiff(ctx context.Context, rpc string, cmdArgs []string, callback func(*diff.Diff) error) error {
+	cmd, err := helper.GitCommandReader(ctx, cmdArgs...)
 	if err != nil {
 		return grpc.Errorf(codes.Internal, "%s: cmd: %v", rpc, err)
 	}
